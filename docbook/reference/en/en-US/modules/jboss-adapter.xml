<<<<<<< HEAD
<section id="jboss-adapter">
    <title>JBoss/Wildfly Adapter</title>
    <para>
        To be able to secure WAR apps deployed on JBoss AS 7.1.1, JBoss EAP 6.x, or Wildfly, you must install and
        configure the Keycloak Subsystem.  You then have two options to secure your WARs.  You can provide a keycloak
        config file in your WAR and change the auth-method to KEYCLOAK within web.xml.  Alternatively, you don't have
        to crack open your WARs at all and can apply Keycloak via the Keycloak Subsystem configuration in standalone.xml.
        Both methods are described in this section.
    </para>
    <section id="jboss-adapter-installation">
        <title>Adapter Installation</title>
    <para>
        Adapters are no longer included with the appliance or war distribution.Each adapter is a separate download on
        the Keycloak download site.  They are also available as a maven artifact.
    </para>
    <para>
        Install on Wildfly 9:
<programlisting>
$ cd $WILDFLY_HOME
$ unzip keycloak-wf9-adapter-dist.zip
</programlisting>
    </para>
    <para>
        Install on Wildfly 8:
<programlisting>
$ cd $WILDFLY_HOME
$ unzip keycloak-wf8-adapter-dist.zip
</programlisting>
    </para>
    <para>
        Install on JBoss EAP 6.x:
<programlisting>
$ cd $JBOSS_HOME
$ unzip keycloak-eap6-adapter-dist.zip
</programlisting>
    </para>
    <para>
        Install on JBoss AS 7.1.1:
<programlisting>
$ cd $JBOSS_HOME
$ unzip keycloak-as7-adapter-dist.zip
</programlisting>
    </para>
    <para>
        This zip file creates new JBoss Modules specific to the Wildfly Keycloak Adapter within your Wildfly distro.
    </para>
    <para>
        After adding the Keycloak modules, you must then enable the Keycloak Subsystem within your app server's server configuration:
        <literal>domain.xml</literal> or <literal>standalone.xml</literal>.
    </para>
    <para>
<programlisting><![CDATA[
<server xmlns="urn:jboss:domain:1.4">

    <extensions>
        <extension module="org.keycloak.keycloak-adapter-subsystem"/>
          ...
    </extensions>

    <profile>
        <subsystem xmlns="urn:jboss:domain:keycloak:1.1"/>
         ...
    </profile>
]]>
</programlisting>
    </para>
        <para>
            Finally, you must specify a shared keycloak security domain.
            This security domain should be used with EJBs and other components when you need the security context created
            in the secured web tier to be propagated to the EJBs (other EE component) you are invoking.  Otherwise
            this configuration is optional.
        </para>
<programlisting><![CDATA[
<server xmlns="urn:jboss:domain:1.4">
 <subsystem xmlns="urn:jboss:domain:security:1.2">
    <security-domains>
...
      <security-domain name="keycloak">
         <authentication>
           <login-module code="org.keycloak.adapters.jboss.KeycloakLoginModule"
                         flag="required"/>
          </authentication>
      </security-domain>
    </security-domains>
]]>
</programlisting>
        <para>
            For example, if you have a JAX-RS service that is an EJB within your WEB-INF/classes directory, you'll want
            to annotate it with the @SecurityDomain annotation as follows:
        </para>
<programlisting><![CDATA[
import org.jboss.ejb3.annotation.SecurityDomain;
import org.jboss.resteasy.annotations.cache.NoCache;

import javax.annotation.security.RolesAllowed;
import javax.ejb.EJB;
import javax.ejb.Stateless;
import javax.ws.rs.GET;
import javax.ws.rs.Path;
import javax.ws.rs.Produces;
import java.util.ArrayList;
import java.util.List;

@Path("customers")
@Stateless
@SecurityDomain("keycloak")
public class CustomerService {

    @EJB
    CustomerDB db;

    @GET
    @Produces("application/json")
    @NoCache
    @RolesAllowed("db_user")
    public List<String> getCustomers() {
        return db.getCustomers();
    }
}
]]>
</programlisting>
        <para>
            We hope to improve our integration in the future so that you don't have to specify the @SecurityDomain
            annotation when you want to propagate a keycloak security context to the EJB tier.
        </para>

    </section>
    <section>
        <title>Required Per WAR Configuration</title>
        <para>
            This section describes how to secure a WAR directly by adding config and editing files within your WAR package.
        </para>
        <para>
            The first thing you must do is create
            a <literal>keycloak.json</literal> adapter config file within the <literal>WEB-INF</literal> directory
            of your WAR.  The format of this config file is describe in the <link linkend='adapter-config'>general adapter configuration</link>
            section.
        </para>
        <para>
            Next you must set the <literal>auth-method</literal> to <literal>KEYCLOAK</literal> in <literal>web.xml</literal>.  You also
            have to use standard servlet security to specify role-base constraints on your URLs.  Here's an example
            pulled from one of the examples that comes distributed with Keycloak.
        </para>
        <para>
<programlisting>
<![CDATA[
<web-app xmlns="http://java.sun.com/xml/ns/javaee"
      xmlns:xsi="http://www.w3.org/2001/XMLSchema-instance"
      xsi:schemaLocation="http://java.sun.com/xml/ns/javaee http://java.sun.com/xml/ns/javaee/web-app_3_0.xsd"
      version="3.0">

	<module-name>customer-portal</module-name>

    <security-constraint>
        <web-resource-collection>
            <web-resource-name>Admins</web-resource-name>
            <url-pattern>/admin/*</url-pattern>
        </web-resource-collection>
        <auth-constraint>
            <role-name>admin</role-name>
        </auth-constraint>
    </security-constraint>
    <security-constraint>
        <web-resource-collection>
            <web-resource-name>Customers</web-resource-name>
            <url-pattern>/customers/*</url-pattern>
        </web-resource-collection>
        <auth-constraint>
            <role-name>user</role-name>
        </auth-constraint>
    </security-constraint>

    <security-constraint>
        <web-resource-collection>
            <url-pattern>/*</url-pattern>
        </web-resource-collection>
        <user-data-constraint>
            <transport-guarantee>CONFIDENTIAL</transport-guarantee>
        </user-data-constraint>
    </security-constraint>

    <login-config>
        <auth-method>KEYCLOAK</auth-method>
        <realm-name>this is ignored currently/realm-name>
    </login-config>

    <security-role>
        <role-name>admin</role-name>
    </security-role>
    <security-role>
        <role-name>user</role-name>
    </security-role>
</web-app>
]]>
</programlisting>
        </para>
    </section>
    <section>
        <title>Securing WARs via Keycloak Subsystem</title>
        <para>
            You do not have to crack open a WAR to secure it with Keycloak.  Alternatively, you can externally secure
            it via the Keycloak Adapter Subsystem.  While you don't have to specify KEYCLOAK as an <literal>auth-method</literal>,
            you still have to define the <literal>security-constraints</literal> in <literal>web.xml</literal>.  You do
            not, however, have to create a <literal>WEB-INF/keycloak.json</literal> file.  This metadata is instead defined
            within XML in your server's <literal>domain.xml</literal> or <literal>standalone.xml</literal> subsystem
            configuration section.
        </para>
<para>
<programlisting><![CDATA[
<extensions>
  <extension module="org.keycloak.keycloak-adapter-subsystem"/>
</extensions>

<profile>
  <subsystem xmlns="urn:jboss:domain:keycloak:1.1">
     <secure-deployment name="WAR MODULE NAME.war">
        <realm>demo</realm>
        <realm-public-key>MIGfMA0GCSqGSIb3DQEBAQUAA</realm-public-key>
        <auth-server-url>http://localhost:8081/auth</auth-server-url>
        <ssl-required>external</ssl-required>
        <resource>customer-portal</resource>
        <credential name="secret">password</credential>
     </secure-deployment>
  </subsystem>
</profile>
]]>
</programlisting>
</para>
        <para>
            The <literal>security-deployment</literal> <literal>name</literal> attribute identifies the WAR you want
            to secure.  Its value is the <literal>module-name</literal> defined in <literal>web.xml</literal> with
            <literal>.war</literal> appended.  The rest of the configuration corresponds pretty much one to one
            with the <literal>keycloak.json</literal> configuration options defined in <link linkend='adapter-config'>general adapter configuration</link>.
            The exception is the <literal>credential</literal> element.
        </para>
        <para>
            To make it easier for you, you can go to the Keycloak Adminstration Console and go to the Application/Installation
            tab of the application this WAR is aligned with.  It provides an example XML file you can cut and paste.
        </para>
        <para>
            There is an additional convenience format for this XML if you have multiple WARs you are deployment that
            are secured by the same domain.  This format allows you to define common configuration items in one place
            under the <literal>realm</literal> element.
        </para>
        <para>
            <programlisting><![CDATA[
<subsystem xmlns="urn:jboss:domain:keycloak:1.1">
    <realm name="demo">
        <realm-public-key>MIGfMA0GCSqGSIb3DQEBA</realm-public-key>
        <auth-server-url>http://localhost:8080/auth</auth-server-url>
        <ssl-required>external</ssl-required>
    </realm>
    <secure-deployment name="customer-portal.war">
        <realm>demo</realm>
        <resource>customer-portal</resource>
        <credential name="secret">password</credential>
    </secure-deployment>
    <secure-deployment name="product-portal.war">
        <realm>demo</realm>
        <resource>product-portal</resource>
        <credential name="secret">password</credential>
    </secure-deployment>
    <secure-deployment name="database.war">
        <realm>demo</realm>
        <resource>database-service</resource>
        <bearer-only>true</bearer-only>
    </secure-deployment>
</subsystem>
]]>
            </programlisting>
        </para>
    </section>

=======
<section id="jboss-adapter">
    <title>JBoss/Wildfly Adapter</title>
    <para>
        To be able to secure WAR apps deployed on JBoss AS 7.1.1, JBoss EAP 6.x, or Wildfly, you must install and
        configure the Keycloak Subsystem.  You then have two options to secure your WARs.  You can provide a keycloak
        config file in your WAR and change the auth-method to KEYCLOAK within web.xml.  Alternatively, you don't have
        to crack open your WARs at all and can apply Keycloak via the Keycloak Subsystem configuration in standalone.xml.
        Both methods are described in this section.
    </para>
    <section id="jboss-adapter-installation">
        <title>Adapter Installation</title>
    <para>
        Adapters are no longer included with the appliance or war distribution.Each adapter is a separate download on
        the Keycloak download site.  They are also available as a maven artifact.
    </para>
    <para>
        Install on Wildfly 9:
<programlisting>
$ cd $WILDFLY_HOME
$ unzip keycloak-wf9-adapter-dist.zip
</programlisting>
    </para>
    <para>
        Install on Wildfly 8:
<programlisting>
$ cd $WILDFLY_HOME
$ unzip keycloak-wf8-adapter-dist.zip
</programlisting>
    </para>
    <para>
        Install on JBoss EAP 6.x:
<programlisting>
$ cd $JBOSS_HOME
$ unzip keycloak-eap6-adapter-dist.zip
</programlisting>
    </para>
    <para>
        Install on JBoss AS 7.1.1:
<programlisting>
$ cd $JBOSS_HOME
$ unzip keycloak-as7-adapter-dist.zip
</programlisting>
    </para>
    <para>
        This zip file creates new JBoss Modules specific to the Wildfly Keycloak Adapter within your Wildfly distro.
    </para>
    <para>
        After adding the Keycloak modules, you must then enable the Keycloak Subsystem within your app server's server configuration:
        <literal>domain.xml</literal> or <literal>standalone.xml</literal>.
    </para>
    <para>
        There is a CLI script that will help you modify your server configuration.  Start the server and run the script 
        from the server's bin directory:
<programlisting>
$ cd $JBOSS_HOME/bin
$ jboss-cli.sh -c --file=adapter-install.cli
</programlisting>
        The script will add the extension, subsystem, and optional security-domain as described below.
    </para>
    <para>
<programlisting><![CDATA[
<server xmlns="urn:jboss:domain:1.4">

    <extensions>
        <extension module="org.keycloak.keycloak-adapter-subsystem"/>
          ...
    </extensions>

    <profile>
        <subsystem xmlns="urn:jboss:domain:keycloak:1.1"/>
         ...
    </profile>
]]>
</programlisting>
    </para>
        <para>
            The keycloak security domain should be used with EJBs and other components when you need the security context created
            in the secured web tier to be propagated to the EJBs (other EE component) you are invoking.  Otherwise
            this configuration is optional.
        </para>
<programlisting><![CDATA[
<server xmlns="urn:jboss:domain:1.4">
 <subsystem xmlns="urn:jboss:domain:security:1.2">
    <security-domains>
...
      <security-domain name="keycloak">
         <authentication>
           <login-module code="org.keycloak.adapters.jboss.KeycloakLoginModule"
                         flag="required"/>
          </authentication>
      </security-domain>
    </security-domains>
]]>
</programlisting>
        <para>
            For example, if you have a JAX-RS service that is an EJB within your WEB-INF/classes directory, you'll want
            to annotate it with the @SecurityDomain annotation as follows:
        </para>
<programlisting><![CDATA[
import org.jboss.ejb3.annotation.SecurityDomain;
import org.jboss.resteasy.annotations.cache.NoCache;

import javax.annotation.security.RolesAllowed;
import javax.ejb.EJB;
import javax.ejb.Stateless;
import javax.ws.rs.GET;
import javax.ws.rs.Path;
import javax.ws.rs.Produces;
import java.util.ArrayList;
import java.util.List;

@Path("customers")
@Stateless
@SecurityDomain("keycloak")
public class CustomerService {

    @EJB
    CustomerDB db;

    @GET
    @Produces("application/json")
    @NoCache
    @RolesAllowed("db_user")
    public List<String> getCustomers() {
        return db.getCustomers();
    }
}
]]>
</programlisting>
        <para>
            We hope to improve our integration in the future so that you don't have to specify the @SecurityDomain
            annotation when you want to propagate a keycloak security context to the EJB tier.
        </para>

    </section>
    <section>
        <title>Required Per WAR Configuration</title>
        <para>
            This section describes how to secure a WAR directly by adding config and editing files within your WAR package.
        </para>
        <para>
            The first thing you must do is create
            a <literal>keycloak.json</literal> adapter config file within the <literal>WEB-INF</literal> directory
            of your WAR.  The format of this config file is describe in the <link linkend='adapter-config'>general adapter configuration</link>
            section.
        </para>
        <para>
            Next you must set the <literal>auth-method</literal> to <literal>KEYCLOAK</literal> in <literal>web.xml</literal>.  You also
            have to use standard servlet security to specify role-base constraints on your URLs.  Here's an example
            pulled from one of the examples that comes distributed with Keycloak.
        </para>
        <para>
<programlisting>
<![CDATA[
<web-app xmlns="http://java.sun.com/xml/ns/javaee"
      xmlns:xsi="http://www.w3.org/2001/XMLSchema-instance"
      xsi:schemaLocation="http://java.sun.com/xml/ns/javaee http://java.sun.com/xml/ns/javaee/web-app_3_0.xsd"
      version="3.0">

	<module-name>customer-portal</module-name>

    <security-constraint>
        <web-resource-collection>
            <web-resource-name>Admins</web-resource-name>
            <url-pattern>/admin/*</url-pattern>
        </web-resource-collection>
        <auth-constraint>
            <role-name>admin</role-name>
        </auth-constraint>
    </security-constraint>
    <security-constraint>
        <web-resource-collection>
            <web-resource-name>Customers</web-resource-name>
            <url-pattern>/customers/*</url-pattern>
        </web-resource-collection>
        <auth-constraint>
            <role-name>user</role-name>
        </auth-constraint>
    </security-constraint>

    <security-constraint>
        <web-resource-collection>
            <url-pattern>/*</url-pattern>
        </web-resource-collection>
        <user-data-constraint>
            <transport-guarantee>CONFIDENTIAL</transport-guarantee>
        </user-data-constraint>
    </security-constraint>

    <login-config>
        <auth-method>KEYCLOAK</auth-method>
        <realm-name>this is ignored currently/realm-name>
    </login-config>

    <security-role>
        <role-name>admin</role-name>
    </security-role>
    <security-role>
        <role-name>user</role-name>
    </security-role>
</web-app>
]]>
</programlisting>
        </para>
    </section>
    <section>
        <title>Securing WARs via Keycloak Subsystem</title>
        <para>
            You do not have to crack open a WAR to secure it with Keycloak.  Alternatively, you can externally secure
            it via the Keycloak Adapter Subsystem.  While you don't have to specify KEYCLOAK as an <literal>auth-method</literal>,
            you still have to define the <literal>security-constraints</literal> in <literal>web.xml</literal>.  You do
            not, however, have to create a <literal>WEB-INF/keycloak.json</literal> file.  This metadata is instead defined
            within XML in your server's <literal>domain.xml</literal> or <literal>standalone.xml</literal> subsystem
            configuration section.
        </para>
<para>
<programlisting><![CDATA[
<extensions>
  <extension module="org.keycloak.keycloak-adapter-subsystem"/>
</extensions>

<profile>
  <subsystem xmlns="urn:jboss:domain:keycloak:1.1">
     <secure-deployment name="WAR MODULE NAME.war">
        <realm>demo</realm>
        <realm-public-key>MIGfMA0GCSqGSIb3DQEBAQUAA</realm-public-key>
        <auth-server-url>http://localhost:8081/auth</auth-server-url>
        <ssl-required>external</ssl-required>
        <resource>customer-portal</resource>
        <credential name="secret">password</credential>
     </secure-deployment>
  </subsystem>
</profile>
]]>
</programlisting>
</para>
        <para>
            The <literal>security-deployment</literal> <literal>name</literal> attribute identifies the WAR you want
            to secure.  Its value is the <literal>module-name</literal> defined in <literal>web.xml</literal> with
            <literal>.war</literal> appended.  The rest of the configuration corresponds pretty much one to one
            with the <literal>keycloak.json</literal> configuration options defined in <link linkend='adapter-config'>general adapter configuration</link>.
            The exception is the <literal>credential</literal> element.
        </para>
        <para>
            To make it easier for you, you can go to the Keycloak Adminstration Console and go to the Application/Installation
            tab of the application this WAR is aligned with.  It provides an example XML file you can cut and paste.
        </para>
        <para>
            There is an additional convenience format for this XML if you have multiple WARs you are deployment that
            are secured by the same domain.  This format allows you to define common configuration items in one place
            under the <literal>realm</literal> element.
        </para>
        <para>
            <programlisting><![CDATA[
<subsystem xmlns="urn:jboss:domain:keycloak:1.1">
    <realm name="demo">
        <realm-public-key>MIGfMA0GCSqGSIb3DQEBA</realm-public-key>
        <auth-server-url>http://localhost:8080/auth</auth-server-url>
        <ssl-required>external</ssl-required>
    </realm>
    <secure-deployment name="customer-portal.war">
        <realm>demo</realm>
        <resource>customer-portal</resource>
        <credential name="secret">password</credential>
    </secure-deployment>
    <secure-deployment name="product-portal.war">
        <realm>demo</realm>
        <resource>product-portal</resource>
        <credential name="secret">password</credential>
    </secure-deployment>
    <secure-deployment name="database.war">
        <realm>demo</realm>
        <resource>database-service</resource>
        <bearer-only>true</bearer-only>
    </secure-deployment>
</subsystem>
]]>
            </programlisting>
        </para>
    </section>

>>>>>>> 092562fb
</section><|MERGE_RESOLUTION|>--- conflicted
+++ resolved
@@ -1,4 +1,3 @@
-<<<<<<< HEAD
 <section id="jboss-adapter">
     <title>JBoss/Wildfly Adapter</title>
     <para>
@@ -50,6 +49,15 @@
         <literal>domain.xml</literal> or <literal>standalone.xml</literal>.
     </para>
     <para>
+        There is a CLI script that will help you modify your server configuration.  Start the server and run the script 
+        from the server's bin directory:
+<programlisting>
+$ cd $JBOSS_HOME/bin
+$ jboss-cli.sh -c --file=adapter-install.cli
+</programlisting>
+        The script will add the extension, subsystem, and optional security-domain as described below.
+    </para>
+    <para>
 <programlisting><![CDATA[
 <server xmlns="urn:jboss:domain:1.4">
 
@@ -66,8 +74,7 @@
 </programlisting>
     </para>
         <para>
-            Finally, you must specify a shared keycloak security domain.
-            This security domain should be used with EJBs and other components when you need the security context created
+            The keycloak security domain should be used with EJBs and other components when you need the security context created
             in the secured web tier to be propagated to the EJBs (other EE component) you are invoking.  Otherwise
             this configuration is optional.
         </para>
@@ -272,287 +279,4 @@
         </para>
     </section>
 
-=======
-<section id="jboss-adapter">
-    <title>JBoss/Wildfly Adapter</title>
-    <para>
-        To be able to secure WAR apps deployed on JBoss AS 7.1.1, JBoss EAP 6.x, or Wildfly, you must install and
-        configure the Keycloak Subsystem.  You then have two options to secure your WARs.  You can provide a keycloak
-        config file in your WAR and change the auth-method to KEYCLOAK within web.xml.  Alternatively, you don't have
-        to crack open your WARs at all and can apply Keycloak via the Keycloak Subsystem configuration in standalone.xml.
-        Both methods are described in this section.
-    </para>
-    <section id="jboss-adapter-installation">
-        <title>Adapter Installation</title>
-    <para>
-        Adapters are no longer included with the appliance or war distribution.Each adapter is a separate download on
-        the Keycloak download site.  They are also available as a maven artifact.
-    </para>
-    <para>
-        Install on Wildfly 9:
-<programlisting>
-$ cd $WILDFLY_HOME
-$ unzip keycloak-wf9-adapter-dist.zip
-</programlisting>
-    </para>
-    <para>
-        Install on Wildfly 8:
-<programlisting>
-$ cd $WILDFLY_HOME
-$ unzip keycloak-wf8-adapter-dist.zip
-</programlisting>
-    </para>
-    <para>
-        Install on JBoss EAP 6.x:
-<programlisting>
-$ cd $JBOSS_HOME
-$ unzip keycloak-eap6-adapter-dist.zip
-</programlisting>
-    </para>
-    <para>
-        Install on JBoss AS 7.1.1:
-<programlisting>
-$ cd $JBOSS_HOME
-$ unzip keycloak-as7-adapter-dist.zip
-</programlisting>
-    </para>
-    <para>
-        This zip file creates new JBoss Modules specific to the Wildfly Keycloak Adapter within your Wildfly distro.
-    </para>
-    <para>
-        After adding the Keycloak modules, you must then enable the Keycloak Subsystem within your app server's server configuration:
-        <literal>domain.xml</literal> or <literal>standalone.xml</literal>.
-    </para>
-    <para>
-        There is a CLI script that will help you modify your server configuration.  Start the server and run the script 
-        from the server's bin directory:
-<programlisting>
-$ cd $JBOSS_HOME/bin
-$ jboss-cli.sh -c --file=adapter-install.cli
-</programlisting>
-        The script will add the extension, subsystem, and optional security-domain as described below.
-    </para>
-    <para>
-<programlisting><![CDATA[
-<server xmlns="urn:jboss:domain:1.4">
-
-    <extensions>
-        <extension module="org.keycloak.keycloak-adapter-subsystem"/>
-          ...
-    </extensions>
-
-    <profile>
-        <subsystem xmlns="urn:jboss:domain:keycloak:1.1"/>
-         ...
-    </profile>
-]]>
-</programlisting>
-    </para>
-        <para>
-            The keycloak security domain should be used with EJBs and other components when you need the security context created
-            in the secured web tier to be propagated to the EJBs (other EE component) you are invoking.  Otherwise
-            this configuration is optional.
-        </para>
-<programlisting><![CDATA[
-<server xmlns="urn:jboss:domain:1.4">
- <subsystem xmlns="urn:jboss:domain:security:1.2">
-    <security-domains>
-...
-      <security-domain name="keycloak">
-         <authentication>
-           <login-module code="org.keycloak.adapters.jboss.KeycloakLoginModule"
-                         flag="required"/>
-          </authentication>
-      </security-domain>
-    </security-domains>
-]]>
-</programlisting>
-        <para>
-            For example, if you have a JAX-RS service that is an EJB within your WEB-INF/classes directory, you'll want
-            to annotate it with the @SecurityDomain annotation as follows:
-        </para>
-<programlisting><![CDATA[
-import org.jboss.ejb3.annotation.SecurityDomain;
-import org.jboss.resteasy.annotations.cache.NoCache;
-
-import javax.annotation.security.RolesAllowed;
-import javax.ejb.EJB;
-import javax.ejb.Stateless;
-import javax.ws.rs.GET;
-import javax.ws.rs.Path;
-import javax.ws.rs.Produces;
-import java.util.ArrayList;
-import java.util.List;
-
-@Path("customers")
-@Stateless
-@SecurityDomain("keycloak")
-public class CustomerService {
-
-    @EJB
-    CustomerDB db;
-
-    @GET
-    @Produces("application/json")
-    @NoCache
-    @RolesAllowed("db_user")
-    public List<String> getCustomers() {
-        return db.getCustomers();
-    }
-}
-]]>
-</programlisting>
-        <para>
-            We hope to improve our integration in the future so that you don't have to specify the @SecurityDomain
-            annotation when you want to propagate a keycloak security context to the EJB tier.
-        </para>
-
-    </section>
-    <section>
-        <title>Required Per WAR Configuration</title>
-        <para>
-            This section describes how to secure a WAR directly by adding config and editing files within your WAR package.
-        </para>
-        <para>
-            The first thing you must do is create
-            a <literal>keycloak.json</literal> adapter config file within the <literal>WEB-INF</literal> directory
-            of your WAR.  The format of this config file is describe in the <link linkend='adapter-config'>general adapter configuration</link>
-            section.
-        </para>
-        <para>
-            Next you must set the <literal>auth-method</literal> to <literal>KEYCLOAK</literal> in <literal>web.xml</literal>.  You also
-            have to use standard servlet security to specify role-base constraints on your URLs.  Here's an example
-            pulled from one of the examples that comes distributed with Keycloak.
-        </para>
-        <para>
-<programlisting>
-<![CDATA[
-<web-app xmlns="http://java.sun.com/xml/ns/javaee"
-      xmlns:xsi="http://www.w3.org/2001/XMLSchema-instance"
-      xsi:schemaLocation="http://java.sun.com/xml/ns/javaee http://java.sun.com/xml/ns/javaee/web-app_3_0.xsd"
-      version="3.0">
-
-	<module-name>customer-portal</module-name>
-
-    <security-constraint>
-        <web-resource-collection>
-            <web-resource-name>Admins</web-resource-name>
-            <url-pattern>/admin/*</url-pattern>
-        </web-resource-collection>
-        <auth-constraint>
-            <role-name>admin</role-name>
-        </auth-constraint>
-    </security-constraint>
-    <security-constraint>
-        <web-resource-collection>
-            <web-resource-name>Customers</web-resource-name>
-            <url-pattern>/customers/*</url-pattern>
-        </web-resource-collection>
-        <auth-constraint>
-            <role-name>user</role-name>
-        </auth-constraint>
-    </security-constraint>
-
-    <security-constraint>
-        <web-resource-collection>
-            <url-pattern>/*</url-pattern>
-        </web-resource-collection>
-        <user-data-constraint>
-            <transport-guarantee>CONFIDENTIAL</transport-guarantee>
-        </user-data-constraint>
-    </security-constraint>
-
-    <login-config>
-        <auth-method>KEYCLOAK</auth-method>
-        <realm-name>this is ignored currently/realm-name>
-    </login-config>
-
-    <security-role>
-        <role-name>admin</role-name>
-    </security-role>
-    <security-role>
-        <role-name>user</role-name>
-    </security-role>
-</web-app>
-]]>
-</programlisting>
-        </para>
-    </section>
-    <section>
-        <title>Securing WARs via Keycloak Subsystem</title>
-        <para>
-            You do not have to crack open a WAR to secure it with Keycloak.  Alternatively, you can externally secure
-            it via the Keycloak Adapter Subsystem.  While you don't have to specify KEYCLOAK as an <literal>auth-method</literal>,
-            you still have to define the <literal>security-constraints</literal> in <literal>web.xml</literal>.  You do
-            not, however, have to create a <literal>WEB-INF/keycloak.json</literal> file.  This metadata is instead defined
-            within XML in your server's <literal>domain.xml</literal> or <literal>standalone.xml</literal> subsystem
-            configuration section.
-        </para>
-<para>
-<programlisting><![CDATA[
-<extensions>
-  <extension module="org.keycloak.keycloak-adapter-subsystem"/>
-</extensions>
-
-<profile>
-  <subsystem xmlns="urn:jboss:domain:keycloak:1.1">
-     <secure-deployment name="WAR MODULE NAME.war">
-        <realm>demo</realm>
-        <realm-public-key>MIGfMA0GCSqGSIb3DQEBAQUAA</realm-public-key>
-        <auth-server-url>http://localhost:8081/auth</auth-server-url>
-        <ssl-required>external</ssl-required>
-        <resource>customer-portal</resource>
-        <credential name="secret">password</credential>
-     </secure-deployment>
-  </subsystem>
-</profile>
-]]>
-</programlisting>
-</para>
-        <para>
-            The <literal>security-deployment</literal> <literal>name</literal> attribute identifies the WAR you want
-            to secure.  Its value is the <literal>module-name</literal> defined in <literal>web.xml</literal> with
-            <literal>.war</literal> appended.  The rest of the configuration corresponds pretty much one to one
-            with the <literal>keycloak.json</literal> configuration options defined in <link linkend='adapter-config'>general adapter configuration</link>.
-            The exception is the <literal>credential</literal> element.
-        </para>
-        <para>
-            To make it easier for you, you can go to the Keycloak Adminstration Console and go to the Application/Installation
-            tab of the application this WAR is aligned with.  It provides an example XML file you can cut and paste.
-        </para>
-        <para>
-            There is an additional convenience format for this XML if you have multiple WARs you are deployment that
-            are secured by the same domain.  This format allows you to define common configuration items in one place
-            under the <literal>realm</literal> element.
-        </para>
-        <para>
-            <programlisting><![CDATA[
-<subsystem xmlns="urn:jboss:domain:keycloak:1.1">
-    <realm name="demo">
-        <realm-public-key>MIGfMA0GCSqGSIb3DQEBA</realm-public-key>
-        <auth-server-url>http://localhost:8080/auth</auth-server-url>
-        <ssl-required>external</ssl-required>
-    </realm>
-    <secure-deployment name="customer-portal.war">
-        <realm>demo</realm>
-        <resource>customer-portal</resource>
-        <credential name="secret">password</credential>
-    </secure-deployment>
-    <secure-deployment name="product-portal.war">
-        <realm>demo</realm>
-        <resource>product-portal</resource>
-        <credential name="secret">password</credential>
-    </secure-deployment>
-    <secure-deployment name="database.war">
-        <realm>demo</realm>
-        <resource>database-service</resource>
-        <bearer-only>true</bearer-only>
-    </secure-deployment>
-</subsystem>
-]]>
-            </programlisting>
-        </para>
-    </section>
-
->>>>>>> 092562fb
 </section>