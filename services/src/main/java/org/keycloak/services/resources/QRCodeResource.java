<<<<<<< HEAD
package org.keycloak.services.resources;

import com.google.zxing.BarcodeFormat;
import com.google.zxing.WriterException;
import com.google.zxing.client.j2se.MatrixToImageWriter;
import com.google.zxing.common.BitMatrix;
import com.google.zxing.qrcode.QRCodeWriter;

import javax.servlet.ServletException;
import javax.ws.rs.GET;
import javax.ws.rs.Path;
import javax.ws.rs.Produces;
import javax.ws.rs.QueryParam;
import javax.ws.rs.WebApplicationException;
import javax.ws.rs.core.Response;
import javax.ws.rs.core.StreamingOutput;
import java.io.IOException;
import java.io.OutputStream;

/**
 * @author <a href="mailto:sthorger@redhat.com">Stian Thorgersen</a>
 */
@Path("/qrcode")
public class QRCodeResource {

    @GET
    @Produces("image/png")
    public Response createQrCode(@QueryParam("contents") String contents, @QueryParam("size") String size) throws ServletException, IOException, WriterException {
        int width = 256;
        int height = 256;

        if (size != null) {
            String[] s = size.split("x");
            width = Integer.parseInt(s[0]);
            height = Integer.parseInt(s[1]);
        }

        if (contents == null) {
            return Response.status(Response.Status.BAD_REQUEST).build();
        }

        QRCodeWriter writer = new QRCodeWriter();
        final BitMatrix bitMatrix = writer.encode(contents, BarcodeFormat.QR_CODE, width, height);

        StreamingOutput stream = new StreamingOutput() {
            @Override
            public void write(OutputStream os) throws IOException,
                    WebApplicationException {
                MatrixToImageWriter.writeToStream(bitMatrix, "png", os);
            }
        };

        return Response.ok(stream).build();
    }

}
=======
package org.keycloak.services.resources;

import com.google.zxing.BarcodeFormat;
import com.google.zxing.WriterException;
import com.google.zxing.client.j2se.MatrixToImageWriter;
import com.google.zxing.common.BitMatrix;
import com.google.zxing.qrcode.QRCodeWriter;

import javax.servlet.ServletException;
import javax.ws.rs.GET;
import javax.ws.rs.Path;
import javax.ws.rs.Produces;
import javax.ws.rs.QueryParam;
import javax.ws.rs.WebApplicationException;
import javax.ws.rs.core.Response;
import javax.ws.rs.core.StreamingOutput;
import java.io.IOException;
import java.io.OutputStream;

/**
 * @author <a href="mailto:sthorger@redhat.com">Stian Thorgersen</a>
 */
@Path("/rest/qrcode")
public class QRCodeResource {

    @GET
    @Produces("image/png")
    public Response createQrCode(@QueryParam("contents") String contents, @QueryParam("size") String size) throws ServletException, IOException, WriterException {
        int width = 256;
        int height = 256;

        if (size != null) {
            String[] s = size.split("x");
            width = Integer.parseInt(s[0]);
            height = Integer.parseInt(s[1]);
        }

        if (contents == null) {
            return Response.status(Response.Status.BAD_REQUEST).build();
        }

        QRCodeWriter writer = new QRCodeWriter();
        final BitMatrix bitMatrix = writer.encode(contents, BarcodeFormat.QR_CODE, width, height);

        StreamingOutput stream = new StreamingOutput() {
            @Override
            public void write(OutputStream os) throws IOException,
                    WebApplicationException {
                MatrixToImageWriter.writeToStream(bitMatrix, "png", os);
            }
        };

        return Response.ok(stream).build();
    }

}
>>>>>>> bda85f70
<|MERGE_RESOLUTION|>--- conflicted
+++ resolved
@@ -1,61 +1,3 @@
-<<<<<<< HEAD
-package org.keycloak.services.resources;
-
-import com.google.zxing.BarcodeFormat;
-import com.google.zxing.WriterException;
-import com.google.zxing.client.j2se.MatrixToImageWriter;
-import com.google.zxing.common.BitMatrix;
-import com.google.zxing.qrcode.QRCodeWriter;
-
-import javax.servlet.ServletException;
-import javax.ws.rs.GET;
-import javax.ws.rs.Path;
-import javax.ws.rs.Produces;
-import javax.ws.rs.QueryParam;
-import javax.ws.rs.WebApplicationException;
-import javax.ws.rs.core.Response;
-import javax.ws.rs.core.StreamingOutput;
-import java.io.IOException;
-import java.io.OutputStream;
-
-/**
- * @author <a href="mailto:sthorger@redhat.com">Stian Thorgersen</a>
- */
-@Path("/qrcode")
-public class QRCodeResource {
-
-    @GET
-    @Produces("image/png")
-    public Response createQrCode(@QueryParam("contents") String contents, @QueryParam("size") String size) throws ServletException, IOException, WriterException {
-        int width = 256;
-        int height = 256;
-
-        if (size != null) {
-            String[] s = size.split("x");
-            width = Integer.parseInt(s[0]);
-            height = Integer.parseInt(s[1]);
-        }
-
-        if (contents == null) {
-            return Response.status(Response.Status.BAD_REQUEST).build();
-        }
-
-        QRCodeWriter writer = new QRCodeWriter();
-        final BitMatrix bitMatrix = writer.encode(contents, BarcodeFormat.QR_CODE, width, height);
-
-        StreamingOutput stream = new StreamingOutput() {
-            @Override
-            public void write(OutputStream os) throws IOException,
-                    WebApplicationException {
-                MatrixToImageWriter.writeToStream(bitMatrix, "png", os);
-            }
-        };
-
-        return Response.ok(stream).build();
-    }
-
-}
-=======
 package org.keycloak.services.resources;
 
 import com.google.zxing.BarcodeFormat;
@@ -111,5 +53,4 @@
         return Response.ok(stream).build();
     }
 
-}
->>>>>>> bda85f70
+}